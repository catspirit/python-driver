# Copyright DataStax, Inc.
#
# Licensed under the Apache License, Version 2.0 (the "License");
# you may not use this file except in compliance with the License.
# You may obtain a copy of the License at
#
# http://www.apache.org/licenses/LICENSE-2.0
#
# Unless required by applicable law or agreed to in writing, software
# distributed under the License is distributed on an "AS IS" BASIS,
# WITHOUT WARRANTIES OR CONDITIONS OF ANY KIND, either express or implied.
# See the License for the specific language governing permissions and
# limitations under the License.
from __future__ import absolute_import

try:
    import unittest2 as unittest
except ImportError:
    import unittest  # noqa

from datetime import datetime
from uuid import uuid4
from packaging.version import Version
import uuid

from cassandra.cluster import Cluster, Session
from cassandra import InvalidRequest
from tests.integration.cqlengine.base import BaseCassEngTestCase
from cassandra.cqlengine.connection import NOT_SET
import mock
from cassandra.cqlengine import functions
from cassandra.cqlengine.management import sync_table, drop_table
from cassandra.cqlengine.models import Model
from cassandra.cqlengine import columns
from cassandra.cqlengine import query
from cassandra.cqlengine.query import QueryException, BatchQuery
from datetime import timedelta
from datetime import tzinfo

from cassandra.cqlengine import statements
from cassandra.cqlengine import operators
from cassandra.util import uuid_from_time
from cassandra.cqlengine.connection import get_session
<<<<<<< HEAD
from tests.integration import PROTOCOL_VERSION, CASSANDRA_VERSION, greaterthancass21
from tests.integration.cqlengine import execute_count
from tests.integration.cqlengine import mock_execute_async
=======
from tests.integration import PROTOCOL_VERSION, CASSANDRA_VERSION, greaterthancass20, greaterthancass21, \
    greaterthanorequalcass30
from tests.integration.cqlengine import execute_count, DEFAULT_KEYSPACE
>>>>>>> 9819499c


class TzOffset(tzinfo):
    """Minimal implementation of a timezone offset to help testing with timezone
    aware datetimes.
    """

    def __init__(self, offset):
        self._offset = timedelta(hours=offset)

    def utcoffset(self, dt):
        return self._offset

    def tzname(self, dt):
        return 'TzOffset: {}'.format(self._offset.hours)

    def dst(self, dt):
        return timedelta(0)


class TestModel(Model):

    test_id = columns.Integer(primary_key=True)
    attempt_id = columns.Integer(primary_key=True)
    description = columns.Text()
    expected_result = columns.Integer()
    test_result = columns.Integer()


class IndexedTestModel(Model):

    test_id = columns.Integer(primary_key=True)
    attempt_id = columns.Integer(index=True)
    description = columns.Text()
    expected_result = columns.Integer()
    test_result = columns.Integer(index=True)


class CustomIndexedTestModel(Model):

    test_id = columns.Integer(primary_key=True)
    description = columns.Text(custom_index=True)
    indexed = columns.Text(index=True)
    data = columns.Text()


class IndexedCollectionsTestModel(Model):

    test_id = columns.Integer(primary_key=True)
    attempt_id = columns.Integer(index=True)
    description = columns.Text()
    expected_result = columns.Integer()
    test_result = columns.Integer(index=True)
    test_list = columns.List(columns.Integer, index=True)
    test_set = columns.Set(columns.Integer, index=True)
    test_map = columns.Map(columns.Text, columns.Integer, index=True)

    test_list_no_index = columns.List(columns.Integer, index=False)
    test_set_no_index = columns.Set(columns.Integer, index=False)
    test_map_no_index = columns.Map(columns.Text, columns.Integer, index=False)


class TestMultiClusteringModel(Model):

    one = columns.Integer(primary_key=True)
    two = columns.Integer(primary_key=True)
    three = columns.Integer(primary_key=True)


class TestQuerySetOperation(BaseCassEngTestCase):

    def test_query_filter_parsing(self):
        """
        Tests the queryset filter method parses it's kwargs properly
        """
        query1 = TestModel.objects(test_id=5)
        assert len(query1._where) == 1

        op = query1._where[0]

        assert isinstance(op, statements.WhereClause)
        assert isinstance(op.operator, operators.EqualsOperator)
        assert op.value == 5

        query2 = query1.filter(expected_result__gte=1)
        assert len(query2._where) == 2

        op = query2._where[1]
        self.assertIsInstance(op, statements.WhereClause)
        self.assertIsInstance(op.operator, operators.GreaterThanOrEqualOperator)
        assert op.value == 1

    def test_query_expression_parsing(self):
        """ Tests that query experessions are evaluated properly """
        query1 = TestModel.filter(TestModel.test_id == 5)
        assert len(query1._where) == 1

        op = query1._where[0]
        assert isinstance(op, statements.WhereClause)
        assert isinstance(op.operator, operators.EqualsOperator)
        assert op.value == 5

        query2 = query1.filter(TestModel.expected_result >= 1)
        assert len(query2._where) == 2

        op = query2._where[1]
        self.assertIsInstance(op, statements.WhereClause)
        self.assertIsInstance(op.operator, operators.GreaterThanOrEqualOperator)
        assert op.value == 1

    def test_using_invalid_column_names_in_filter_kwargs_raises_error(self):
        """
        Tests that using invalid or nonexistant column names for filter args raises an error
        """
        with self.assertRaises(query.QueryException):
            TestModel.objects(nonsense=5)

    def test_using_nonexistant_column_names_in_query_args_raises_error(self):
        """
        Tests that using invalid or nonexistant columns for query args raises an error
        """
        with self.assertRaises(AttributeError):
            TestModel.objects(TestModel.nonsense == 5)

    def test_using_non_query_operators_in_query_args_raises_error(self):
        """
        Tests that providing query args that are not query operator instances raises an error
        """
        with self.assertRaises(query.QueryException):
            TestModel.objects(5)

    def test_queryset_is_immutable(self):
        """
        Tests that calling a queryset function that changes it's state returns a new queryset
        """
        query1 = TestModel.objects(test_id=5)
        assert len(query1._where) == 1

        query2 = query1.filter(expected_result__gte=1)
        assert len(query2._where) == 2
        assert len(query1._where) == 1

    def test_queryset_limit_immutability(self):
        """
        Tests that calling a queryset function that changes it's state returns a new queryset with same limit
        """
        query1 = TestModel.objects(test_id=5).limit(1)
        assert query1._limit == 1

        query2 = query1.filter(expected_result__gte=1)
        assert query2._limit == 1

        query3 = query1.filter(expected_result__gte=1).limit(2)
        assert query1._limit == 1
        assert query3._limit == 2

    def test_the_all_method_duplicates_queryset(self):
        """
        Tests that calling all on a queryset with previously defined filters duplicates queryset
        """
        query1 = TestModel.objects(test_id=5)
        assert len(query1._where) == 1

        query2 = query1.filter(expected_result__gte=1)
        assert len(query2._where) == 2

        query3 = query2.all()
        assert query3 == query2

    def test_queryset_with_distinct(self):
        """
        Tests that calling distinct on a queryset w/without parameter are evaluated properly.
        """

        query1 = TestModel.objects.distinct()
        self.assertEqual(len(query1._distinct_fields), 1)

        query2 = TestModel.objects.distinct(['test_id'])
        self.assertEqual(len(query2._distinct_fields), 1)

        query3 = TestModel.objects.distinct(['test_id', 'attempt_id'])
        self.assertEqual(len(query3._distinct_fields), 2)

    def test_defining_only_fields(self):
        """
        Tests defining only fields

        @since 3.5
        @jira_ticket PYTHON-560
        @expected_result deferred fields should not be returned

        @test_category object_mapper
        """
        # simple only definition
        q = TestModel.objects.only(['attempt_id', 'description'])
        self.assertEqual(q._select_fields(), ['attempt_id', 'description'])

        with self.assertRaises(query.QueryException):
            TestModel.objects.only(['nonexistent_field'])

        # Cannot define more than once only fields
        with self.assertRaises(query.QueryException):
            TestModel.objects.only(['description']).only(['attempt_id'])

        # only with defer fields
        q = TestModel.objects.only(['attempt_id', 'description'])
        q = q.defer(['description'])
        self.assertEqual(q._select_fields(), ['attempt_id'])

        # Eliminate all results confirm exception is thrown
        q = TestModel.objects.only(['description'])
        q = q.defer(['description'])
        with self.assertRaises(query.QueryException):
            q._select_fields()

        q = TestModel.objects.filter(test_id=0).only(['test_id', 'attempt_id', 'description'])
        self.assertEqual(q._select_fields(), ['attempt_id', 'description'])

        # no fields to select
        with self.assertRaises(query.QueryException):
            q = TestModel.objects.only(['test_id']).defer(['test_id'])
            q._select_fields()

        with self.assertRaises(query.QueryException):
            q = TestModel.objects.filter(test_id=0).only(['test_id'])
            q._select_fields()

    def test_defining_defer_fields(self):
        """
        Tests defining defer fields

        @since 3.5
        @jira_ticket PYTHON-560
        @jira_ticket PYTHON-599
        @expected_result deferred fields should not be returned

        @test_category object_mapper
        """

        # simple defer definition
        q = TestModel.objects.defer(['attempt_id', 'description'])
        self.assertEqual(q._select_fields(), ['test_id', 'expected_result', 'test_result'])

        with self.assertRaises(query.QueryException):
            TestModel.objects.defer(['nonexistent_field'])

        # defer more than one
        q = TestModel.objects.defer(['attempt_id', 'description'])
        q = q.defer(['expected_result'])
        self.assertEqual(q._select_fields(), ['test_id', 'test_result'])

        # defer with only
        q = TestModel.objects.defer(['description', 'attempt_id'])
        q = q.only(['description', 'test_id'])
        self.assertEqual(q._select_fields(), ['test_id'])

        # Eliminate all results confirm exception is thrown
        q = TestModel.objects.defer(['description', 'attempt_id'])
        q = q.only(['description'])
        with self.assertRaises(query.QueryException):
            q._select_fields()

        # implicit defer
        q = TestModel.objects.filter(test_id=0)
        self.assertEqual(q._select_fields(), ['attempt_id', 'description', 'expected_result', 'test_result'])

        # when all fields are defered, it fallbacks select the partition keys
        q = TestModel.objects.defer(['test_id', 'attempt_id', 'description', 'expected_result', 'test_result'])
        self.assertEqual(q._select_fields(), ['test_id'])


class BaseQuerySetUsage(BaseCassEngTestCase):

    @classmethod
    def setUpClass(cls):
        super(BaseQuerySetUsage, cls).setUpClass()
        drop_table(TestModel)
        drop_table(IndexedTestModel)
        drop_table(CustomIndexedTestModel)

        sync_table(TestModel)
        sync_table(IndexedTestModel)
        sync_table(CustomIndexedTestModel)
        sync_table(TestMultiClusteringModel)

        TestModel.objects.create(test_id=0, attempt_id=0, description='try1', expected_result=5, test_result=30)
        TestModel.objects.create(test_id=0, attempt_id=1, description='try2', expected_result=10, test_result=30)
        TestModel.objects.create(test_id=0, attempt_id=2, description='try3', expected_result=15, test_result=30)
        TestModel.objects.create(test_id=0, attempt_id=3, description='try4', expected_result=20, test_result=25)

        TestModel.objects.create(test_id=1, attempt_id=0, description='try5', expected_result=5, test_result=25)
        TestModel.objects.create(test_id=1, attempt_id=1, description='try6', expected_result=10, test_result=25)
        TestModel.objects.create(test_id=1, attempt_id=2, description='try7', expected_result=15, test_result=25)
        TestModel.objects.create(test_id=1, attempt_id=3, description='try8', expected_result=20, test_result=20)

        TestModel.objects.create(test_id=2, attempt_id=0, description='try9', expected_result=50, test_result=40)
        TestModel.objects.create(test_id=2, attempt_id=1, description='try10', expected_result=60, test_result=40)
        TestModel.objects.create(test_id=2, attempt_id=2, description='try11', expected_result=70, test_result=45)
        TestModel.objects.create(test_id=2, attempt_id=3, description='try12', expected_result=75, test_result=45)

        IndexedTestModel.objects.create(test_id=0, attempt_id=0, description='try1', expected_result=5, test_result=30)
        IndexedTestModel.objects.create(test_id=1, attempt_id=1, description='try2', expected_result=10, test_result=30)
        IndexedTestModel.objects.create(test_id=2, attempt_id=2, description='try3', expected_result=15, test_result=30)
        IndexedTestModel.objects.create(test_id=3, attempt_id=3, description='try4', expected_result=20, test_result=25)

        IndexedTestModel.objects.create(test_id=4, attempt_id=0, description='try5', expected_result=5, test_result=25)
        IndexedTestModel.objects.create(test_id=5, attempt_id=1, description='try6', expected_result=10, test_result=25)
        IndexedTestModel.objects.create(test_id=6, attempt_id=2, description='try7', expected_result=15, test_result=25)
        IndexedTestModel.objects.create(test_id=7, attempt_id=3, description='try8', expected_result=20, test_result=20)

        IndexedTestModel.objects.create(test_id=8, attempt_id=0, description='try9', expected_result=50, test_result=40)
        IndexedTestModel.objects.create(test_id=9, attempt_id=1, description='try10', expected_result=60,
                                        test_result=40)
        IndexedTestModel.objects.create(test_id=10, attempt_id=2, description='try11', expected_result=70,
                                        test_result=45)
        IndexedTestModel.objects.create(test_id=11, attempt_id=3, description='try12', expected_result=75,
                                        test_result=45)

        if CASSANDRA_VERSION >= Version('2.1'):
            drop_table(IndexedCollectionsTestModel)
            sync_table(IndexedCollectionsTestModel)
            IndexedCollectionsTestModel.objects.create(test_id=12, attempt_id=3, description='list12', expected_result=75,
                                                       test_result=45, test_list=[1, 2, 42], test_set=set([1, 2, 3]),
                                                       test_map={'1': 1, '2': 2, '3': 3})
            IndexedCollectionsTestModel.objects.create(test_id=13, attempt_id=3, description='list13', expected_result=75,
                                                       test_result=45, test_list=[3, 4, 5], test_set=set([4, 5, 42]),
                                                       test_map={'1': 5, '2': 6, '3': 7})
            IndexedCollectionsTestModel.objects.create(test_id=14, attempt_id=3, description='list14', expected_result=75,
                                                       test_result=45, test_list=[1, 2, 3], test_set=set([1, 2, 3]),
                                                       test_map={'1': 1, '2': 2, '3': 42})

            IndexedCollectionsTestModel.objects.create(test_id=15, attempt_id=4, description='list14', expected_result=75,
                                                       test_result=45, test_list_no_index=[1, 2, 3], test_set_no_index=set([1, 2, 3]),
                                                       test_map_no_index={'1': 1, '2': 2, '3': 42})

    @classmethod
    def tearDownClass(cls):
        super(BaseQuerySetUsage, cls).tearDownClass()
        drop_table(TestModel)
        drop_table(IndexedTestModel)
        drop_table(CustomIndexedTestModel)
        drop_table(TestMultiClusteringModel)


class TestQuerySetCountSelectionAndIteration(BaseQuerySetUsage):

    @execute_count(2)
    def test_count(self):
        """ Tests that adding filtering statements affects the count query as expected """
        assert TestModel.objects.count() == 12

        q = TestModel.objects(test_id=0)
        assert q.count() == 4

    @execute_count(2)
    def test_query_expression_count(self):
        """ Tests that adding query statements affects the count query as expected """
        assert TestModel.objects.count() == 12

        q = TestModel.objects(TestModel.test_id == 0)
        assert q.count() == 4

    @execute_count(3)
    def test_iteration(self):
        """ Tests that iterating over a query set pulls back all of the expected results """
        q = TestModel.objects(test_id=0)
        # tuple of expected attempt_id, expected_result values
        compare_set = set([(0, 5), (1, 10), (2, 15), (3, 20)])
        for t in q:
            val = t.attempt_id, t.expected_result
            assert val in compare_set
            compare_set.remove(val)
        assert len(compare_set) == 0

        # test with regular filtering
        q = TestModel.objects(attempt_id=3).allow_filtering()
        assert len(q) == 3
        # tuple of expected test_id, expected_result values
        compare_set = set([(0, 20), (1, 20), (2, 75)])
        for t in q:
            val = t.test_id, t.expected_result
            assert val in compare_set
            compare_set.remove(val)
        assert len(compare_set) == 0

        # test with query method
        q = TestModel.objects(TestModel.attempt_id == 3).allow_filtering()
        assert len(q) == 3
        # tuple of expected test_id, expected_result values
        compare_set = set([(0, 20), (1, 20), (2, 75)])
        for t in q:
            val = t.test_id, t.expected_result
            assert val in compare_set
            compare_set.remove(val)
        assert len(compare_set) == 0

    @execute_count(2)
    def test_multiple_iterations_work_properly(self):
        """ Tests that iterating over a query set more than once works """
        # test with both the filtering method and the query method
        for q in (TestModel.objects(test_id=0), TestModel.objects(TestModel.test_id == 0)):
            # tuple of expected attempt_id, expected_result values
            compare_set = set([(0, 5), (1, 10), (2, 15), (3, 20)])
            for t in q:
                val = t.attempt_id, t.expected_result
                assert val in compare_set
                compare_set.remove(val)
            assert len(compare_set) == 0

            # try it again
            compare_set = set([(0, 5), (1, 10), (2, 15), (3, 20)])
            for t in q:
                val = t.attempt_id, t.expected_result
                assert val in compare_set
                compare_set.remove(val)
            assert len(compare_set) == 0

    @execute_count(2)
    def test_multiple_iterators_are_isolated(self):
        """
        tests that the use of one iterator does not affect the behavior of another
        """
        for q in (TestModel.objects(test_id=0), TestModel.objects(TestModel.test_id == 0)):
            q = q.order_by('attempt_id')
            expected_order = [0, 1, 2, 3]
            iter1 = iter(q)
            iter2 = iter(q)
            for attempt_id in expected_order:
                assert next(iter1).attempt_id == attempt_id
                assert next(iter2).attempt_id == attempt_id

    @execute_count(3)
    def test_get_success_case(self):
        """
        Tests that the .get() method works on new and existing querysets
        """
        m = TestModel.objects.get(test_id=0, attempt_id=0)
        assert isinstance(m, TestModel)
        assert m.test_id == 0
        assert m.attempt_id == 0

        q = TestModel.objects(test_id=0, attempt_id=0)
        m = q.get()
        assert isinstance(m, TestModel)
        assert m.test_id == 0
        assert m.attempt_id == 0

        q = TestModel.objects(test_id=0)
        m = q.get(attempt_id=0)
        assert isinstance(m, TestModel)
        assert m.test_id == 0
        assert m.attempt_id == 0

    @execute_count(3)
    def test_query_expression_get_success_case(self):
        """
        Tests that the .get() method works on new and existing querysets
        """
        m = TestModel.get(TestModel.test_id == 0, TestModel.attempt_id == 0)
        assert isinstance(m, TestModel)
        assert m.test_id == 0
        assert m.attempt_id == 0

        q = TestModel.objects(TestModel.test_id == 0, TestModel.attempt_id == 0)
        m = q.get()
        assert isinstance(m, TestModel)
        assert m.test_id == 0
        assert m.attempt_id == 0

        q = TestModel.objects(TestModel.test_id == 0)
        m = q.get(TestModel.attempt_id == 0)
        assert isinstance(m, TestModel)
        assert m.test_id == 0
        assert m.attempt_id == 0

    @execute_count(1)
    def test_get_doesnotexist_exception(self):
        """
        Tests that get calls that don't return a result raises a DoesNotExist error
        """
        with self.assertRaises(TestModel.DoesNotExist):
            TestModel.objects.get(test_id=100)

    @execute_count(1)
    def test_get_multipleobjects_exception(self):
        """
        Tests that get calls that return multiple results raise a MultipleObjectsReturned error
        """
        with self.assertRaises(TestModel.MultipleObjectsReturned):
            TestModel.objects.get(test_id=1)

    def test_allow_filtering_flag(self):
        """
        """

@execute_count(4)
def test_non_quality_filtering():
    class NonEqualityFilteringModel(Model):

        example_id = columns.UUID(primary_key=True, default=uuid.uuid4)
        sequence_id = columns.Integer(primary_key=True)  # sequence_id is a clustering key
        example_type = columns.Integer(index=True)
        created_at = columns.DateTime()

    drop_table(NonEqualityFilteringModel)
    sync_table(NonEqualityFilteringModel)

    # setup table, etc.

    NonEqualityFilteringModel.create(sequence_id=1, example_type=0, created_at=datetime.now())
    NonEqualityFilteringModel.create(sequence_id=3, example_type=0, created_at=datetime.now())
    NonEqualityFilteringModel.create(sequence_id=5, example_type=1, created_at=datetime.now())

    qa = NonEqualityFilteringModel.objects(NonEqualityFilteringModel.sequence_id > 3).allow_filtering()
    num = qa.count()
    assert num == 1, num


class TestQuerySetDistinct(BaseQuerySetUsage):

    @execute_count(1)
    def test_distinct_without_parameter(self):
        q = TestModel.objects.distinct()
        self.assertEqual(len(q), 3)

    @execute_count(1)
    def test_distinct_with_parameter(self):
        q = TestModel.objects.distinct(['test_id'])
        self.assertEqual(len(q), 3)

    @execute_count(1)
    def test_distinct_with_filter(self):
        q = TestModel.objects.distinct(['test_id']).filter(test_id__in=[1, 2])
        self.assertEqual(len(q), 2)

    @execute_count(1)
    def test_distinct_with_non_partition(self):
        with self.assertRaises(InvalidRequest):
            q = TestModel.objects.distinct(['description']).filter(test_id__in=[1, 2])
            len(q)

    @execute_count(1)
    def test_zero_result(self):
        q = TestModel.objects.distinct(['test_id']).filter(test_id__in=[52])
        self.assertEqual(len(q), 0)

    @greaterthancass21
    @execute_count(2)
    def test_distinct_with_explicit_count(self):
        q = TestModel.objects.distinct(['test_id'])
        self.assertEqual(q.count(), 3)

        q = TestModel.objects.distinct(['test_id']).filter(test_id__in=[1, 2])
        self.assertEqual(q.count(), 2)


class TestQuerySetOrdering(BaseQuerySetUsage):
    @execute_count(2)
    def test_order_by_success_case(self):
        q = TestModel.objects(test_id=0).order_by('attempt_id')
        expected_order = [0, 1, 2, 3]
        for model, expect in zip(q, expected_order):
            assert model.attempt_id == expect

        q = q.order_by('-attempt_id')
        expected_order.reverse()
        for model, expect in zip(q, expected_order):
            assert model.attempt_id == expect

    def test_ordering_by_non_second_primary_keys_fail(self):
        # kwarg filtering
        with self.assertRaises(query.QueryException):
            TestModel.objects(test_id=0).order_by('test_id')

        # kwarg filtering
        with self.assertRaises(query.QueryException):
            TestModel.objects(TestModel.test_id == 0).order_by('test_id')

    def test_ordering_by_non_primary_keys_fails(self):
        with self.assertRaises(query.QueryException):
            TestModel.objects(test_id=0).order_by('description')

    def test_ordering_on_indexed_columns_fails(self):
        with self.assertRaises(query.QueryException):
            IndexedTestModel.objects(test_id=0).order_by('attempt_id')

    @execute_count(8)
    def test_ordering_on_multiple_clustering_columns(self):
        TestMultiClusteringModel.create(one=1, two=1, three=4)
        TestMultiClusteringModel.create(one=1, two=1, three=2)
        TestMultiClusteringModel.create(one=1, two=1, three=5)
        TestMultiClusteringModel.create(one=1, two=1, three=1)
        TestMultiClusteringModel.create(one=1, two=1, three=3)

        results = TestMultiClusteringModel.objects.filter(one=1, two=1).order_by('-two', '-three')
        assert [r.three for r in results] == [5, 4, 3, 2, 1]

        results = TestMultiClusteringModel.objects.filter(one=1, two=1).order_by('two', 'three')
        assert [r.three for r in results] == [1, 2, 3, 4, 5]

        results = TestMultiClusteringModel.objects.filter(one=1, two=1).order_by('two').order_by('three')
        assert [r.three for r in results] == [1, 2, 3, 4, 5]


class TestQuerySetSlicing(BaseQuerySetUsage):

    @execute_count(1)
    def test_out_of_range_index_raises_error(self):
        q = TestModel.objects(test_id=0).order_by('attempt_id')
        with self.assertRaises(IndexError):
            q[10]

    @execute_count(1)
    def test_array_indexing_works_properly(self):
        q = TestModel.objects(test_id=0).order_by('attempt_id')
        expected_order = [0, 1, 2, 3]
        for i in range(len(q)):
            assert q[i].attempt_id == expected_order[i]

    @execute_count(1)
    def test_negative_indexing_raises_error(self):
        q = TestModel.objects(test_id=0).order_by('attempt_id')
        with self.assertRaises(ValueError):
            q[-1].attempt_id

    @execute_count(1)
    def test_slicing_works_properly(self):
        q = TestModel.objects(test_id=0).order_by('attempt_id')
        expected_order = [0, 1, 2, 3]

        for model, expect in zip(q[1:3], expected_order[1:3]):
            self.assertEqual(model.attempt_id, expect)

        for model, expect in zip(q[0:3:2], expected_order[0:3:2]):
            self.assertEqual(model.attempt_id, expect)

        for model, expect in zip(q[0:], expected_order):
            self.assertEqual(model.attempt_id, expect)

    @execute_count(4)
    def test_negative_slicing_raises_error(self):

        def assert_slicing(q):
            with self.assertRaises(ValueError):
                q[-1:]

            with self.assertRaises(ValueError):
                q[:-1]

            with self.assertRaises(ValueError):
                q[1:-1]

            with self.assertRaises(ValueError):
                q[-1:-1]

            with self.assertRaises(ValueError):
                q[-1:1]

            with self.assertRaises(ValueError):
                q[-1:4:2]

            with self.assertRaises(ValueError):
                q[4:-1:2]

        q = TestModel.objects(test_id=0).order_by('attempt_id')
        assert_slicing(q)

        q = TestModel.objects(test_id=0)
        assert_slicing(q)

        q = TestModel.objects(test_id=0).filter(attempt_id=0)
        assert_slicing(q)

        # We should be able to do this
        q = TestModel.get_all()[-1:]

class TestQuerySetValidation(BaseQuerySetUsage):

    def test_primary_key_or_index_must_be_specified(self):
        """
        Tests that queries that don't have an equals relation to a primary key or indexed field fail
        """
        with self.assertRaises(query.QueryException):
            q = TestModel.objects(test_result=25)
            list([i for i in q])

    def test_primary_key_or_index_must_have_equal_relation_filter(self):
        """
        Tests that queries that don't have non equal (>,<, etc) relation to a primary key or indexed field fail
        """
        with self.assertRaises(query.QueryException):
            q = TestModel.objects(test_id__gt=0)
            list([i for i in q])

    @execute_count(7)
    def test_indexed_field_can_be_queried(self):
        """
        Tests that queries on an indexed field will work without any primary key relations specified
        """
        q = IndexedTestModel.objects(test_result=25)
        self.assertEqual(q.count(), 4)

        q = IndexedCollectionsTestModel.objects.filter(test_list__contains=42)
        self.assertEqual(q.count(), 1)

        q = IndexedCollectionsTestModel.objects.filter(test_list__contains=13)
        self.assertEqual(q.count(), 0)

        q = IndexedCollectionsTestModel.objects.filter(test_set__contains=42)
        self.assertEqual(q.count(), 1)

        q = IndexedCollectionsTestModel.objects.filter(test_set__contains=13)
        self.assertEqual(q.count(), 0)

        q = IndexedCollectionsTestModel.objects.filter(test_map__contains=42)
        self.assertEqual(q.count(), 1)

        q = IndexedCollectionsTestModel.objects.filter(test_map__contains=13)
        self.assertEqual(q.count(), 0)

    def test_custom_indexed_field_can_be_queried(self):
        """
        Tests that queries on an custom indexed field will work without any primary key relations specified
        """

        with self.assertRaises(query.QueryException):
            list(CustomIndexedTestModel.objects.filter(data='test'))  # not custom indexed

        # It should return InvalidRequest if target an indexed columns
        with self.assertRaises(InvalidRequest):
            list(CustomIndexedTestModel.objects.filter(indexed='test', data='test'))

        # It should return InvalidRequest if target an indexed columns
        with self.assertRaises(InvalidRequest):
            list(CustomIndexedTestModel.objects.filter(description='test', data='test'))

        # equals operator, server error since there is no real index, but it passes
        with self.assertRaises(InvalidRequest):
            list(CustomIndexedTestModel.objects.filter(description='test'))

        with self.assertRaises(InvalidRequest):
            list(CustomIndexedTestModel.objects.filter(test_id=1, description='test'))

        # gte operator, server error since there is no real index, but it passes
        # this can't work with a secondary index
        with self.assertRaises(InvalidRequest):
            list(CustomIndexedTestModel.objects.filter(description__gte='test'))

        with Cluster().connect() as session:
            session.execute("CREATE INDEX custom_index_cqlengine ON {}.{} (description)".
                            format(DEFAULT_KEYSPACE, CustomIndexedTestModel._table_name))

        list(CustomIndexedTestModel.objects.filter(description='test'))
        list(CustomIndexedTestModel.objects.filter(test_id=1, description='test'))


class TestQuerySetDelete(BaseQuerySetUsage):

    @execute_count(9)
    def test_delete(self):
        TestModel.objects.create(test_id=3, attempt_id=0, description='try9', expected_result=50, test_result=40)
        TestModel.objects.create(test_id=3, attempt_id=1, description='try10', expected_result=60, test_result=40)
        TestModel.objects.create(test_id=3, attempt_id=2, description='try11', expected_result=70, test_result=45)
        TestModel.objects.create(test_id=3, attempt_id=3, description='try12', expected_result=75, test_result=45)

        assert TestModel.objects.count() == 16
        assert TestModel.objects(test_id=3).count() == 4

        TestModel.objects(test_id=3).delete()

        assert TestModel.objects.count() == 12
        assert TestModel.objects(test_id=3).count() == 0

    def test_delete_without_partition_key(self):
        """ Tests that attempting to delete a model without defining a partition key fails """
        with self.assertRaises(query.QueryException):
            TestModel.objects(attempt_id=0).delete()

    def test_delete_without_any_where_args(self):
        """ Tests that attempting to delete a whole table without any arguments will fail """
        with self.assertRaises(query.QueryException):
            TestModel.objects(attempt_id=0).delete()

    @greaterthanorequalcass30
    @execute_count(18)
    def test_range_deletion(self):
        """
        Tests that range deletion work as expected
        """

        for i in range(10):
            TestMultiClusteringModel.objects().create(one=1, two=i, three=i)

        TestMultiClusteringModel.objects(one=1, two__gte=0, two__lte=3).delete()
        self.assertEqual(6, len(TestMultiClusteringModel.objects.all()))

        TestMultiClusteringModel.objects(one=1, two__gt=3, two__lt=5).delete()
        self.assertEqual(5, len(TestMultiClusteringModel.objects.all()))

        TestMultiClusteringModel.objects(one=1, two__in=[8, 9]).delete()
        self.assertEqual(3, len(TestMultiClusteringModel.objects.all()))

        TestMultiClusteringModel.objects(one__in=[1], two__gte=0).delete()
        self.assertEqual(0, len(TestMultiClusteringModel.objects.all()))


class TimeUUIDQueryModel(Model):

    partition = columns.UUID(primary_key=True)
    time = columns.TimeUUID(primary_key=True)
    data = columns.Text(required=False)


class TestMinMaxTimeUUIDFunctions(BaseCassEngTestCase):
    @classmethod
    def setUpClass(cls):
        super(TestMinMaxTimeUUIDFunctions, cls).setUpClass()
        sync_table(TimeUUIDQueryModel)

    @classmethod
    def tearDownClass(cls):
        super(TestMinMaxTimeUUIDFunctions, cls).tearDownClass()
        drop_table(TimeUUIDQueryModel)

    @execute_count(7)
    def test_tzaware_datetime_support(self):
        """Test that using timezone aware datetime instances works with the
        MinTimeUUID/MaxTimeUUID functions.
        """
        pk = uuid4()
        midpoint_utc = datetime.utcnow().replace(tzinfo=TzOffset(0))
        midpoint_helsinki = midpoint_utc.astimezone(TzOffset(3))

        # Assert pre-condition that we have the same logical point in time
        assert midpoint_utc.utctimetuple() == midpoint_helsinki.utctimetuple()
        assert midpoint_utc.timetuple() != midpoint_helsinki.timetuple()

        TimeUUIDQueryModel.create(
            partition=pk,
            time=uuid_from_time(midpoint_utc - timedelta(minutes=1)),
            data='1')

        TimeUUIDQueryModel.create(
            partition=pk,
            time=uuid_from_time(midpoint_utc),
            data='2')

        TimeUUIDQueryModel.create(
            partition=pk,
            time=uuid_from_time(midpoint_utc + timedelta(minutes=1)),
            data='3')

        assert ['1', '2'] == [o.data for o in TimeUUIDQueryModel.filter(
            TimeUUIDQueryModel.partition == pk,
            TimeUUIDQueryModel.time <= functions.MaxTimeUUID(midpoint_utc))]

        assert ['1', '2'] == [o.data for o in TimeUUIDQueryModel.filter(
            TimeUUIDQueryModel.partition == pk,
            TimeUUIDQueryModel.time <= functions.MaxTimeUUID(midpoint_helsinki))]

        assert ['2', '3'] == [o.data for o in TimeUUIDQueryModel.filter(
            TimeUUIDQueryModel.partition == pk,
            TimeUUIDQueryModel.time >= functions.MinTimeUUID(midpoint_utc))]

        assert ['2', '3'] == [o.data for o in TimeUUIDQueryModel.filter(
            TimeUUIDQueryModel.partition == pk,
            TimeUUIDQueryModel.time >= functions.MinTimeUUID(midpoint_helsinki))]

    @execute_count(8)
    def test_success_case(self):
        """ Test that the min and max time uuid functions work as expected """
        pk = uuid4()
        startpoint = datetime.utcnow()
        TimeUUIDQueryModel.create(partition=pk, time=uuid_from_time(startpoint + timedelta(seconds=1)), data='1')
        TimeUUIDQueryModel.create(partition=pk, time=uuid_from_time(startpoint + timedelta(seconds=2)), data='2')
        midpoint = startpoint + timedelta(seconds=3)
        TimeUUIDQueryModel.create(partition=pk, time=uuid_from_time(startpoint + timedelta(seconds=4)), data='3')
        TimeUUIDQueryModel.create(partition=pk, time=uuid_from_time(startpoint + timedelta(seconds=5)), data='4')

        # test kwarg filtering
        q = TimeUUIDQueryModel.filter(partition=pk, time__lte=functions.MaxTimeUUID(midpoint))
        q = [d for d in q]
        self.assertEqual(len(q), 2, msg="Got: %s" % q)
        datas = [d.data for d in q]
        assert '1' in datas
        assert '2' in datas

        q = TimeUUIDQueryModel.filter(partition=pk, time__gte=functions.MinTimeUUID(midpoint))
        assert len(q) == 2
        datas = [d.data for d in q]
        assert '3' in datas
        assert '4' in datas

        # test query expression filtering
        q = TimeUUIDQueryModel.filter(
            TimeUUIDQueryModel.partition == pk,
            TimeUUIDQueryModel.time <= functions.MaxTimeUUID(midpoint)
        )
        q = [d for d in q]
        assert len(q) == 2
        datas = [d.data for d in q]
        assert '1' in datas
        assert '2' in datas

        q = TimeUUIDQueryModel.filter(
            TimeUUIDQueryModel.partition == pk,
            TimeUUIDQueryModel.time >= functions.MinTimeUUID(midpoint)
        )
        assert len(q) == 2
        datas = [d.data for d in q]
        assert '3' in datas
        assert '4' in datas


class TestInOperator(BaseQuerySetUsage):
    @execute_count(1)
    def test_kwarg_success_case(self):
        """ Tests the in operator works with the kwarg query method """
        q = TestModel.filter(test_id__in=[0, 1])
        assert q.count() == 8

    @execute_count(1)
    def test_query_expression_success_case(self):
        """ Tests the in operator works with the query expression query method """
        q = TestModel.filter(TestModel.test_id.in_([0, 1]))
        assert q.count() == 8

    @execute_count(5)
    def test_bool(self):
        """
        Adding coverage to cqlengine for bool types.

        @since 3.6
        @jira_ticket PYTHON-596
        @expected_result bool results should be filtered appropriately

        @test_category object_mapper
        """
        class bool_model(Model):
            k = columns.Integer(primary_key=True)
            b = columns.Boolean(primary_key=True)
            v = columns.Integer(default=3)
        sync_table(bool_model)

        bool_model.create(k=0, b=True)
        bool_model.create(k=0, b=False)
        self.assertEqual(len(bool_model.objects.all()), 2)
        self.assertEqual(len(bool_model.objects.filter(k=0, b=True)), 1)
        self.assertEqual(len(bool_model.objects.filter(k=0, b=False)), 1)

    @execute_count(3)
    def test_bool_filter(self):
        """
        Test to ensure that we don't translate boolean objects to String unnecessarily in filter clauses

        @since 3.6
        @jira_ticket PYTHON-596
        @expected_result We should not receive a server error

        @test_category object_mapper
        """
        class bool_model2(Model):
            k = columns.Boolean(primary_key=True)
            b = columns.Integer(primary_key=True)
            v = columns.Text()
        drop_table(bool_model2)
        sync_table(bool_model2)

        bool_model2.create(k=True, b=1, v='a')
        bool_model2.create(k=False, b=1, v='b')
        self.assertEqual(len(list(bool_model2.objects(k__in=(True, False)))), 2)


class TestContainsOperator(BaseQuerySetUsage):

    @execute_count(6)
    def test_kwarg_success_case(self):
        """ Tests the CONTAINS operator works with the kwarg query method """
        q = IndexedCollectionsTestModel.filter(test_list__contains=1)
        self.assertEqual(q.count(), 2)

        q = IndexedCollectionsTestModel.filter(test_list__contains=13)
        self.assertEqual(q.count(), 0)

        q = IndexedCollectionsTestModel.filter(test_set__contains=3)
        self.assertEqual(q.count(), 2)

        q = IndexedCollectionsTestModel.filter(test_set__contains=13)
        self.assertEqual(q.count(), 0)

        q = IndexedCollectionsTestModel.filter(test_map__contains=42)
        self.assertEqual(q.count(), 1)

        q = IndexedCollectionsTestModel.filter(test_map__contains=13)
        self.assertEqual(q.count(), 0)

        with self.assertRaises(QueryException):
            q = IndexedCollectionsTestModel.filter(test_list_no_index__contains=1)
            self.assertEqual(q.count(), 0)
        with self.assertRaises(QueryException):
            q = IndexedCollectionsTestModel.filter(test_set_no_index__contains=1)
            self.assertEqual(q.count(), 0)
        with self.assertRaises(QueryException):
            q = IndexedCollectionsTestModel.filter(test_map_no_index__contains=1)
            self.assertEqual(q.count(), 0)

    @execute_count(6)
    def test_query_expression_success_case(self):
        """ Tests the CONTAINS operator works with the query expression query method """
        q = IndexedCollectionsTestModel.filter(IndexedCollectionsTestModel.test_list.contains_(1))
        self.assertEqual(q.count(), 2)

        q = IndexedCollectionsTestModel.filter(IndexedCollectionsTestModel.test_list.contains_(13))
        self.assertEqual(q.count(), 0)

        q = IndexedCollectionsTestModel.filter(IndexedCollectionsTestModel.test_set.contains_(3))
        self.assertEqual(q.count(), 2)

        q = IndexedCollectionsTestModel.filter(IndexedCollectionsTestModel.test_set.contains_(13))
        self.assertEqual(q.count(), 0)

        q = IndexedCollectionsTestModel.filter(IndexedCollectionsTestModel.test_map.contains_(42))
        self.assertEqual(q.count(), 1)

        q = IndexedCollectionsTestModel.filter(IndexedCollectionsTestModel.test_map.contains_(13))
        self.assertEqual(q.count(), 0)

        with self.assertRaises(QueryException):
            q = IndexedCollectionsTestModel.filter(IndexedCollectionsTestModel.test_map_no_index.contains_(1))
            self.assertEqual(q.count(), 0)
        with self.assertRaises(QueryException):
            q = IndexedCollectionsTestModel.filter(IndexedCollectionsTestModel.test_map_no_index.contains_(1))
            self.assertEqual(q.count(), 0)
        with self.assertRaises(QueryException):
            q = IndexedCollectionsTestModel.filter(IndexedCollectionsTestModel.test_map_no_index.contains_(1))
            self.assertEqual(q.count(), 0)


class TestValuesList(BaseQuerySetUsage):

    @execute_count(2)
    def test_values_list(self):
        q = TestModel.objects.filter(test_id=0, attempt_id=1)
        item = q.values_list('test_id', 'attempt_id', 'description', 'expected_result', 'test_result').first()
        assert item == [0, 1, 'try2', 10, 30]

        item = q.values_list('expected_result', flat=True).first()
        assert item == 10


class TestObjectsProperty(BaseQuerySetUsage):
    @execute_count(1)
    def test_objects_property_returns_fresh_queryset(self):
        assert TestModel.objects._result_cache is None
        len(TestModel.objects)  # evaluate queryset
        assert TestModel.objects._result_cache is None


class PageQueryTests(BaseCassEngTestCase):
    @execute_count(3)
    def test_paged_result_handling(self):

        # addresses #225
        class PagingTest(Model):
            id = columns.Integer(primary_key=True)
            val = columns.Integer()
        sync_table(PagingTest)

        PagingTest.create(id=1, val=1)
        PagingTest.create(id=2, val=2)

        session = get_session()
        with mock.patch.object(session, 'default_fetch_size', 1):
            results = PagingTest.objects()[:]

        assert len(results) == 2


class ModelQuerySetTimeoutTestCase(BaseQuerySetUsage):
    def test_default_timeout(self):
        with mock_execute_async() as mock_execute:
            list(TestModel.objects())
            self.assertEqual(mock_execute.call_args[-1]['timeout'], NOT_SET)

    def test_float_timeout(self):
        with mock_execute_async() as mock_execute:
            list(TestModel.objects().timeout(0.5))
            self.assertEqual(mock_execute.call_args[-1]['timeout'], 0.5)

    def test_none_timeout(self):
        with mock_execute_async() as mock_execute:
            list(TestModel.objects().timeout(None))
            self.assertEqual(mock_execute.call_args[-1]['timeout'], None)


class DMLQueryTimeoutTestCase(BaseQuerySetUsage):
    def setUp(self):
        self.model = TestModel(test_id=1, attempt_id=1, description='timeout test')
        super(DMLQueryTimeoutTestCase, self).setUp()

    def test_default_timeout(self):
        with mock_execute_async() as mock_execute:
            self.model.save()
            self.assertEqual(mock_execute.call_args[-1]['timeout'], NOT_SET)

    def test_float_timeout(self):
        with mock_execute_async() as mock_execute:
            self.model.timeout(0.5).save()
            self.assertEqual(mock_execute.call_args[-1]['timeout'], 0.5)

    def test_none_timeout(self):
        with mock_execute_async() as mock_execute:
            self.model.timeout(None).save()
            self.assertEqual(mock_execute.call_args[-1]['timeout'], None)

    def test_timeout_then_batch(self):
        b = query.BatchQuery()
        m = self.model.timeout(None)
        with self.assertRaises(AssertionError):
            m.batch(b)

    def test_batch_then_timeout(self):
        b = query.BatchQuery()
        m = self.model.batch(b)
        with self.assertRaises(AssertionError):
            m.timeout(0.5)


class DBFieldModel(Model):
    k0 = columns.Integer(partition_key=True, db_field='a')
    k1 = columns.Integer(partition_key=True, db_field='b')
    c0 = columns.Integer(primary_key=True, db_field='c')
    v0 = columns.Integer(db_field='d')
    v1 = columns.Integer(db_field='e', index=True)


class DBFieldModelMixed1(Model):
    k0 = columns.Integer(partition_key=True, db_field='a')
    k1 = columns.Integer(partition_key=True)
    c0 = columns.Integer(primary_key=True, db_field='c')
    v0 = columns.Integer(db_field='d')
    v1 = columns.Integer(index=True)


class DBFieldModelMixed2(Model):
    k0 = columns.Integer(partition_key=True)
    k1 = columns.Integer(partition_key=True, db_field='b')
    c0 = columns.Integer(primary_key=True)
    v0 = columns.Integer(db_field='d')
    v1 = columns.Integer(index=True, db_field='e')


class TestModelQueryWithDBField(BaseCassEngTestCase):

    def setUp(cls):
        super(TestModelQueryWithDBField, cls).setUpClass()
        cls.model_list = [DBFieldModel, DBFieldModelMixed1, DBFieldModelMixed2]
        for model in cls.model_list:
            sync_table(model)

    def tearDown(cls):
        super(TestModelQueryWithDBField, cls).tearDownClass()
        for model in cls.model_list:
            drop_table(model)

    @execute_count(33)
    def test_basic_crud(self):
        """
        Tests creation update and delete of object model queries that are using db_field mappings.

        @since 3.1
        @jira_ticket PYTHON-351
        @expected_result results are properly retrieved without errors

        @test_category object_mapper
        """
        for model in self.model_list:
            values = {'k0': 1, 'k1': 2, 'c0': 3, 'v0': 4, 'v1': 5}
            # create
            i = model.create(**values)
            i = model.objects(k0=i.k0, k1=i.k1).first()
            self.assertEqual(i, model(**values))

            # create
            values['v0'] = 101
            i.update(v0=values['v0'])
            i = model.objects(k0=i.k0, k1=i.k1).first()
            self.assertEqual(i, model(**values))

            # delete
            model.objects(k0=i.k0, k1=i.k1).delete()
            i = model.objects(k0=i.k0, k1=i.k1).first()
            self.assertIsNone(i)

            i = model.create(**values)
            i = model.objects(k0=i.k0, k1=i.k1).first()
            self.assertEqual(i, model(**values))
            i.delete()
            model.objects(k0=i.k0, k1=i.k1).delete()
            i = model.objects(k0=i.k0, k1=i.k1).first()
            self.assertIsNone(i)

    @execute_count(21)
    def test_slice(self):
        """
        Tests slice queries for object models that are using db_field mapping

        @since 3.1
        @jira_ticket PYTHON-351
        @expected_result results are properly retrieved without errors

        @test_category object_mapper
        """
        for model in self.model_list:
            values = {'k0': 1, 'k1': 3, 'c0': 3, 'v0': 4, 'v1': 5}
            clustering_values = range(3)
            for c in clustering_values:
                values['c0'] = c
                i = model.create(**values)

            self.assertEqual(model.objects(k0=i.k0, k1=i.k1).count(), len(clustering_values))
            self.assertEqual(model.objects(k0=i.k0, k1=i.k1, c0=i.c0).count(), 1)
            self.assertEqual(model.objects(k0=i.k0, k1=i.k1, c0__lt=i.c0).count(), len(clustering_values[:-1]))
            self.assertEqual(model.objects(k0=i.k0, k1=i.k1, c0__gt=0).count(), len(clustering_values[1:]))

    @execute_count(15)
    def test_order(self):
        """
        Tests order by queries for object models that are using db_field mapping

        @since 3.1
        @jira_ticket PYTHON-351
        @expected_result results are properly retrieved without errors

        @test_category object_mapper
        """
        for model in self.model_list:
            values = {'k0': 1, 'k1': 4, 'c0': 3, 'v0': 4, 'v1': 5}
            clustering_values = range(3)
            for c in clustering_values:
                values['c0'] = c
                i = model.create(**values)
            self.assertEqual(model.objects(k0=i.k0, k1=i.k1).order_by('c0').first().c0, clustering_values[0])
            self.assertEqual(model.objects(k0=i.k0, k1=i.k1).order_by('-c0').first().c0, clustering_values[-1])

    @execute_count(15)
    def test_index(self):
        """
        Tests queries using index fields for object models using db_field mapping

        @since 3.1
        @jira_ticket PYTHON-351
        @expected_result results are properly retrieved without errors

        @test_category object_mapper
        """
        for model in self.model_list:
            values = {'k0': 1, 'k1': 5, 'c0': 3, 'v0': 4, 'v1': 5}
            clustering_values = range(3)
            for c in clustering_values:
                values['c0'] = c
                values['v1'] = c
                i = model.create(**values)
            self.assertEqual(model.objects(k0=i.k0, k1=i.k1).count(), len(clustering_values))
            self.assertEqual(model.objects(k0=i.k0, k1=i.k1, v1=0).count(), 1)

    @execute_count(1)
    def test_db_field_names_used(self):
        """
        Tests to ensure that with generated cql update statements correctly utilize the db_field values.

        @since 3.2
        @jira_ticket PYTHON-530
        @expected_result resulting cql_statements will use the db_field values

        @test_category object_mapper
        """

        values = ('k0', 'k1', 'c0', 'v0', 'v1')
        # Test QuerySet Path
        b = BatchQuery()
        DBFieldModel.objects(k0=1).batch(b).update(
            v0=0,
            v1=9,
        )
        for value in values:
            self.assertTrue(value not in str(b.queries[0]))

        # Test DML path
        b2 = BatchQuery()
        dml_field_model = DBFieldModel.create(k0=1, k1=5, c0=3, v0=4, v1=5)
        dml_field_model.batch(b2).update(
            v0=0,
            v1=9,
        )
        for value in values:
            self.assertTrue(value not in str(b2.queries[0]))

    def test_db_field_value_list(self):
        DBFieldModel.create(k0=0, k1=0, c0=0, v0=4, v1=5)

        self.assertEqual(DBFieldModel.objects.filter(c0=0, k0=0, k1=0).values_list('c0', 'v0')._defer_fields,
                         {'a', 'c', 'b'})
        self.assertEqual(DBFieldModel.objects.filter(c0=0, k0=0, k1=0).values_list('c0', 'v0')._only_fields,
                         ['c', 'd'])

        list(DBFieldModel.objects.filter(c0=0, k0=0, k1=0).values_list('c0', 'v0'))

class TestModelSmall(Model):

    test_id = columns.Integer(primary_key=True)


class TestModelQueryWithFetchSize(BaseCassEngTestCase):
    """
    Test FetchSize, and ensure that results are returned correctly
    regardless of the paging size

    @since 3.1
    @jira_ticket PYTHON-324
    @expected_result results are properly retrieved and the correct size

    @test_category object_mapper
    """

    @classmethod
    def setUpClass(cls):
        super(TestModelQueryWithFetchSize, cls).setUpClass()
        sync_table(TestModelSmall)

    @classmethod
    def tearDownClass(cls):
        super(TestModelQueryWithFetchSize, cls).tearDownClass()
        drop_table(TestModelSmall)

    @execute_count(9)
    def test_defaultFetchSize(self):
        with BatchQuery() as b:
            for i in range(5100):
                TestModelSmall.batch(b).create(test_id=i)
        self.assertEqual(len(TestModelSmall.objects.fetch_size(1)), 5100)
        self.assertEqual(len(TestModelSmall.objects.fetch_size(500)), 5100)
        self.assertEqual(len(TestModelSmall.objects.fetch_size(4999)), 5100)
        self.assertEqual(len(TestModelSmall.objects.fetch_size(5000)), 5100)
        self.assertEqual(len(TestModelSmall.objects.fetch_size(5001)), 5100)
        self.assertEqual(len(TestModelSmall.objects.fetch_size(5100)), 5100)
        self.assertEqual(len(TestModelSmall.objects.fetch_size(5101)), 5100)
        self.assertEqual(len(TestModelSmall.objects.fetch_size(1)), 5100)

        with self.assertRaises(QueryException):
            TestModelSmall.objects.fetch_size(0)
        with self.assertRaises(QueryException):
            TestModelSmall.objects.fetch_size(-1)


class People(Model):
    __table_name__ = "people"
    last_name = columns.Text(primary_key=True, partition_key=True)
    first_name = columns.Text(primary_key=True)
    birthday = columns.DateTime()


class People2(Model):
    __table_name__ = "people"
    last_name = columns.Text(primary_key=True, partition_key=True)
    first_name = columns.Text(primary_key=True)
    middle_name = columns.Text()
    birthday = columns.DateTime()


class TestModelQueryWithDifferedFeld(BaseCassEngTestCase):
    """
    Tests that selects with filter will deffer population of known values until after the results are returned.
    I.E.  Instead of generating SELECT * FROM People WHERE last_name="Smith" It will generate
    SELECT first_name, birthday FROM People WHERE last_name="Smith"
    Where last_name 'smith' will populated post query

    @since 3.2
    @jira_ticket PYTHON-520
    @expected_result only needed fields are included in the query

    @test_category object_mapper
    """
    @classmethod
    def setUpClass(cls):
        super(TestModelQueryWithDifferedFeld, cls).setUpClass()
        sync_table(People)

    @classmethod
    def tearDownClass(cls):
        super(TestModelQueryWithDifferedFeld, cls).tearDownClass()
        drop_table(People)

    @execute_count(8)
    def test_defaultFetchSize(self):
        # Populate Table
        People.objects.create(last_name="Smith", first_name="John", birthday=datetime.now())
        People.objects.create(last_name="Bestwater", first_name="Alan", birthday=datetime.now())
        People.objects.create(last_name="Smith", first_name="Greg", birthday=datetime.now())
        People.objects.create(last_name="Smith", first_name="Adam", birthday=datetime.now())

        # Check query constructions
        expected_fields = ['first_name', 'birthday']
        self.assertEqual(People.filter(last_name="Smith")._select_fields(), expected_fields)
        # Validate correct fields are fetched
        smiths = list(People.filter(last_name="Smith"))
        self.assertEqual(len(smiths), 3)
        self.assertTrue(smiths[0].last_name is not None)

        # Modify table with new value
        sync_table(People2)

        # populate new format
        People2.objects.create(last_name="Smith", first_name="Chris", middle_name="Raymond", birthday=datetime.now())
        People2.objects.create(last_name="Smith", first_name="Andrew", middle_name="Micheal", birthday=datetime.now())

        # validate query construction
        expected_fields = ['first_name', 'middle_name', 'birthday']
        self.assertEqual(People2.filter(last_name="Smith")._select_fields(), expected_fields)

        # validate correct items are returneds
        smiths = list(People2.filter(last_name="Smith"))
        self.assertEqual(len(smiths), 5)
        self.assertTrue(smiths[0].last_name is not None)<|MERGE_RESOLUTION|>--- conflicted
+++ resolved
@@ -41,15 +41,9 @@
 from cassandra.cqlengine import operators
 from cassandra.util import uuid_from_time
 from cassandra.cqlengine.connection import get_session
-<<<<<<< HEAD
-from tests.integration import PROTOCOL_VERSION, CASSANDRA_VERSION, greaterthancass21
-from tests.integration.cqlengine import execute_count
+from tests.integration import CASSANDRA_VERSION, greaterthancass21
+from tests.integration.cqlengine import execute_count, DEFAULT_KEYSPACE
 from tests.integration.cqlengine import mock_execute_async
-=======
-from tests.integration import PROTOCOL_VERSION, CASSANDRA_VERSION, greaterthancass20, greaterthancass21, \
-    greaterthanorequalcass30
-from tests.integration.cqlengine import execute_count, DEFAULT_KEYSPACE
->>>>>>> 9819499c
 
 
 class TzOffset(tzinfo):
@@ -833,7 +827,6 @@
         with self.assertRaises(query.QueryException):
             TestModel.objects(attempt_id=0).delete()
 
-    @greaterthanorequalcass30
     @execute_count(18)
     def test_range_deletion(self):
         """
