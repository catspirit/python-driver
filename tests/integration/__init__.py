# Copyright 2013-2015 DataStax, Inc.
#
# Licensed under the Apache License, Version 2.0 (the "License");
# you may not use this file except in compliance with the License.
# You may obtain a copy of the License at
#
# http://www.apache.org/licenses/LICENSE-2.0
#
# Unless required by applicable law or agreed to in writing, software
# distributed under the License is distributed on an "AS IS" BASIS,
# WITHOUT WARRANTIES OR CONDITIONS OF ANY KIND, either express or implied.
# See the License for the specific language governing permissions and
# limitations under the License.

import time
import traceback

try:
    import unittest2 as unittest
except ImportError:
    import unittest  # noqa

import logging
log = logging.getLogger(__name__)

import os
from threading import Event
import six
from subprocess import call

from itertools import groupby

from cassandra.cluster import Cluster

try:
    from ccmlib.cluster import Cluster as CCMCluster
    from ccmlib.cluster_factory import ClusterFactory as CCMClusterFactory
    from ccmlib import common
except ImportError as e:
    CCMClusterFactory = None

CLUSTER_NAME = 'test_cluster'
SINGLE_NODE_CLUSTER_NAME = 'single_node'
MULTIDC_CLUSTER_NAME = 'multidc_test_cluster'

CCM_CLUSTER = None

path = os.path.join(os.path.abspath(os.path.dirname(__file__)), 'ccm')
if not os.path.exists(path):
    os.mkdir(path)

cass_version = None
cql_version = None


def get_server_versions():
    """
    Probe system.local table to determine Cassandra and CQL version.
    Returns a tuple of (cassandra_version, cql_version).
    """
    global cass_version, cql_version

    if cass_version is not None:
        return (cass_version, cql_version)

    c = Cluster(protocol_version=1)
    s = c.connect()
    row = s.execute('SELECT cql_version, release_version FROM system.local')[0]

    cass_version = _tuple_version(row.release_version)
    cql_version = _tuple_version(row.cql_version)

    c.shutdown()

    return (cass_version, cql_version)


def _tuple_version(version_string):
    if '-' in version_string:
        version_string = version_string[:version_string.index('-')]

    return tuple([int(p) for p in version_string.split('.')])


USE_CASS_EXTERNAL = bool(os.getenv('USE_CASS_EXTERNAL', False))

default_cassandra_version = '2.1.3'

if USE_CASS_EXTERNAL:
    if CCMClusterFactory:
        # see if the external instance is running in ccm
        path = common.get_default_path()
        name = common.current_cluster_name(path)
        CCM_CLUSTER = CCMClusterFactory.load(common.get_default_path(), name)
        CCM_CLUSTER.start(wait_for_binary_proto=True, wait_other_notice=True)

    # Not sure what's going on, but the server version query
    # hangs in python3. This appears to be related to running inside of
    # nosetests, and only for this query that would run while loading the
    # module.
    # This is a hack to make it run with default cassandra version for PY3.
    # Not happy with it, but need to move on for now.
    if not six.PY3:
        cass_ver, _ = get_server_versions()
        default_cassandra_version = '.'.join('%d' % i for i in cass_ver)
    else:
        if not os.getenv('CASSANDRA_VERSION'):
            log.warning("Using default C* version %s because external server cannot be queried" % default_cassandra_version)


CASSANDRA_DIR = os.getenv('CASSANDRA_DIR', None)
CASSANDRA_VERSION = os.getenv('CASSANDRA_VERSION', default_cassandra_version)

CCM_KWARGS = {}
if CASSANDRA_DIR:
    log.info("Using Cassandra dir: %s", CASSANDRA_DIR)
    CCM_KWARGS['install_dir'] = CASSANDRA_DIR
else:
    log.info('Using Cassandra version: %s', CASSANDRA_VERSION)
    CCM_KWARGS['version'] = CASSANDRA_VERSION

<<<<<<< HEAD
if CASSANDRA_VERSION >= '2.1':
=======
if CASSANDRA_VERSION >= '3.0':
    default_protocol_version = 4
elif CASSANDRA_VERSION >= '2.1':
>>>>>>> cef495e8
    default_protocol_version = 3
elif CASSANDRA_VERSION >= '2.0':
    default_protocol_version = 2
else:
    default_protocol_version = 1

PROTOCOL_VERSION = int(os.getenv('PROTOCOL_VERSION', default_protocol_version))


def get_cluster():
    return CCM_CLUSTER


def get_node(node_id):
    return CCM_CLUSTER.nodes['node%s' % node_id]


def use_multidc(dc_list):
    use_cluster(MULTIDC_CLUSTER_NAME, dc_list, start=True)


def use_singledc(start=True):
    use_cluster(CLUSTER_NAME, [3], start=start)


def use_single_node(start=True):
    use_cluster(SINGLE_NODE_CLUSTER_NAME, [1], start=start)


def remove_cluster():
    if USE_CASS_EXTERNAL:
        return

    global CCM_CLUSTER
    if CCM_CLUSTER:
        log.debug("removing cluster %s", CCM_CLUSTER.name)
        CCM_CLUSTER.remove()
        CCM_CLUSTER = None


def is_current_cluster(cluster_name, node_counts):
    global CCM_CLUSTER
    if CCM_CLUSTER and CCM_CLUSTER.name == cluster_name:
        if [len(list(nodes)) for dc, nodes in
                groupby(CCM_CLUSTER.nodelist(), lambda n: n.data_center)] == node_counts:
            return True
    return False


def use_cluster(cluster_name, nodes, ipformat=None, start=True):
    global CCM_CLUSTER
    if USE_CASS_EXTERNAL:
        if CCM_CLUSTER:
            log.debug("Using external ccm cluster %s", CCM_CLUSTER.name)
        else:
            log.debug("Using unnamed external cluster")
        return

    if is_current_cluster(cluster_name, nodes):
        log.debug("Using existing cluster %s", cluster_name)
        return

    if CCM_CLUSTER:
        log.debug("Stopping cluster %s", CCM_CLUSTER.name)
        CCM_CLUSTER.stop()

    try:
        try:
            cluster = CCMClusterFactory.load(path, cluster_name)
            log.debug("Found existing ccm %s cluster; clearing", cluster_name)
            cluster.clear()
            cluster.set_install_dir(**CCM_KWARGS)
        except Exception:
            log.debug("Creating new ccm %s cluster with %s", cluster_name, CCM_KWARGS)
            cluster = CCMCluster(path, cluster_name, **CCM_KWARGS)
            cluster.set_configuration_options({'start_native_transport': True})
            common.switch_cluster(path, cluster_name)
            cluster.populate(nodes, ipformat=ipformat)

        if start:
            log.debug("Starting ccm %s cluster", cluster_name)
            cluster.start(wait_for_binary_proto=True, wait_other_notice=True)
            setup_test_keyspace(ipformat=ipformat)

        CCM_CLUSTER = cluster
    except Exception:
        log.exception("Failed to start ccm cluster. Removing cluster.")
        remove_cluster()
        call(["pkill", "-9", "-f", ".ccm"])
        raise


def teardown_package():
    if USE_CASS_EXTERNAL:
        return
    # when multiple modules are run explicitly, this runs between them
    # need to make sure CCM_CLUSTER is properly cleared for that case
    remove_cluster()
    for cluster_name in [CLUSTER_NAME, MULTIDC_CLUSTER_NAME]:
        try:
            cluster = CCMClusterFactory.load(path, cluster_name)
            try:
                cluster.remove()
                log.info('Removed cluster: %s' % cluster_name)
            except Exception:
                log.exception('Failed to remove cluster: %s' % cluster_name)

        except Exception:
            log.warn('Did not find cluster: %s' % cluster_name)


def setup_test_keyspace(ipformat=None):
    # wait for nodes to startup
    time.sleep(10)

    if not ipformat:
        cluster = Cluster(protocol_version=PROTOCOL_VERSION)
    else:
        cluster = Cluster(contact_points=["::1"], protocol_version=PROTOCOL_VERSION)
    session = cluster.connect()

    try:
        results = session.execute("SELECT keyspace_name FROM system.schema_keyspaces")
        existing_keyspaces = [row[0] for row in results]
        for ksname in ('test1rf', 'test2rf', 'test3rf'):
            if ksname in existing_keyspaces:
                session.execute("DROP KEYSPACE %s" % ksname)

        ddl = '''
            CREATE KEYSPACE test3rf
            WITH replication = {'class': 'SimpleStrategy', 'replication_factor': '3'}'''
        session.execute(ddl)

        ddl = '''
            CREATE KEYSPACE test2rf
            WITH replication = {'class': 'SimpleStrategy', 'replication_factor': '2'}'''
        session.execute(ddl)

        ddl = '''
            CREATE KEYSPACE test1rf
            WITH replication = {'class': 'SimpleStrategy', 'replication_factor': '1'}'''
        session.execute(ddl)

        ddl = '''
            CREATE TABLE test3rf.test (
                k int PRIMARY KEY,
                v int )'''
        session.execute(ddl)

    except Exception:
        traceback.print_exc()
        raise
    finally:
        cluster.shutdown()


class UpDownWaiter(object):

    def __init__(self, host):
        self.down_event = Event()
        self.up_event = Event()
        host.monitor.register(self)

    def on_up(self, host):
        self.up_event.set()

    def on_down(self, host):
        self.down_event.set()

    def wait_for_down(self):
        self.down_event.wait()

    def wait_for_up(self):
        self.up_event.wait()<|MERGE_RESOLUTION|>--- conflicted
+++ resolved
@@ -119,13 +119,9 @@
     log.info('Using Cassandra version: %s', CASSANDRA_VERSION)
     CCM_KWARGS['version'] = CASSANDRA_VERSION
 
-<<<<<<< HEAD
-if CASSANDRA_VERSION >= '2.1':
-=======
 if CASSANDRA_VERSION >= '3.0':
     default_protocol_version = 4
 elif CASSANDRA_VERSION >= '2.1':
->>>>>>> cef495e8
     default_protocol_version = 3
 elif CASSANDRA_VERSION >= '2.0':
     default_protocol_version = 2
