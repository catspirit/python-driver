--- conflicted
+++ resolved
@@ -248,12 +248,6 @@
         elif CASSANDRA_VERSION >= Version('2.1'):
             self.assertEqual(updated_protocol_version, 3)
             self.assertEqual(updated_cluster_version, 3)
-<<<<<<< HEAD
-=======
-        elif CASSANDRA_VERSION >= Version('2.0'):
-            self.assertEqual(updated_protocol_version, 2)
-            self.assertEqual(updated_cluster_version, 2)
->>>>>>> 9819499c
         else:
             raise ValueError('Invalid CASSANDRA_VERSION (< 2.1) %s' % (CASSANDRA_VERSION,))
 
@@ -1500,60 +1494,4 @@
         session = cluster.connect()
         self.assertEqual(cluster.protocol_version, cassandra.ProtocolVersion.MAX_SUPPORTED)
         self.assertTrue(session.execute("select release_version from system.local")[0])
-        cluster.shutdown()
-
-
-class DeprecationWarningTest(unittest.TestCase):
-    def test_deprecation_warnings_legacy_parameters(self):
-        """
-        Tests the deprecation warning has been added when using
-        legacy parameters
-
-        @since 3.13
-        @jira_ticket PYTHON-877
-        @expected_result the deprecation warning is emitted
-
-        @test_category logs
-        """
-        with warnings.catch_warnings(record=True) as w:
-            Cluster(load_balancing_policy=RoundRobinPolicy())
-            self.assertEqual(len(w), 1)
-            self.assertIn("Legacy execution parameters will be removed in 4.0. Consider using execution profiles.",
-                          str(w[0].message))
-
-    def test_deprecation_warnings_meta_refreshed(self):
-        """
-        Tests the deprecation warning has been added when enabling
-        metadata refreshment
-
-        @since 3.13
-        @jira_ticket PYTHON-890
-        @expected_result the deprecation warning is emitted
-
-        @test_category logs
-        """
-        with warnings.catch_warnings(record=True) as w:
-            cluster = Cluster()
-            cluster.set_meta_refresh_enabled(True)
-            self.assertEqual(len(w), 1)
-            self.assertIn("Cluster.set_meta_refresh_enabled is deprecated and will be removed in 4.0.",
-                          str(w[0].message))
-
-    def test_deprecation_warning_default_consistency_level(self):
-        """
-        Tests the deprecation warning has been added when enabling
-        session the default consistency level to session
-
-        @since 3.14
-        @jira_ticket PYTHON-935
-        @expected_result the deprecation warning is emitted
-
-        @test_category logs
-        """
-        with warnings.catch_warnings(record=True) as w:
-            cluster = Cluster()
-            session = cluster.connect()
-            session.default_consistency_level = ConsistencyLevel.ONE
-            self.assertEqual(len(w), 1)
-            self.assertIn("Setting the consistency level at the session level will be removed in 4.0",
-                          str(w[0].message))+        cluster.shutdown()