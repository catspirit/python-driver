# Copyright 2013-2014 DataStax, Inc.
#
# Licensed under the Apache License, Version 2.0 (the "License");
# you may not use this file except in compliance with the License.
# You may obtain a copy of the License at
#
# http://www.apache.org/licenses/LICENSE-2.0
#
# Unless required by applicable law or agreed to in writing, software
# distributed under the License is distributed on an "AS IS" BASIS,
# WITHOUT WARRANTIES OR CONDITIONS OF ANY KIND, either express or implied.
# See the License for the specific language governing permissions and
# limitations under the License.

try:
    import unittest2 as unittest
except ImportError:
    import unittest # noqa

from mock import Mock, ANY

from concurrent.futures import ThreadPoolExecutor

from cassandra import OperationTimedOut
from cassandra.decoder import ResultMessage, RESULT_KIND_ROWS
from cassandra.cluster import ControlConnection, Cluster, _Scheduler
from cassandra.pool import Host
from cassandra.policies import (SimpleConvictionPolicy, RoundRobinPolicy,
                                ConstantReconnectionPolicy)

PEER_IP = "foobar"


class MockMetadata(object):

    def __init__(self):
        self.hosts = {
            "192.168.1.0": Host("192.168.1.0", SimpleConvictionPolicy),
            "192.168.1.1": Host("192.168.1.1", SimpleConvictionPolicy),
            "192.168.1.2": Host("192.168.1.2", SimpleConvictionPolicy)
        }
        for host in self.hosts.values():
            host.set_up()

        self.cluster_name = None
        self.partitioner = None
        self.token_map = {}

    def get_host(self, rpc_address):
        return self.hosts.get(rpc_address)

    def all_hosts(self):
        return self.hosts.values()

    def rebuild_token_map(self, partitioner, token_map):
        self.partitioner = partitioner
        self.token_map = token_map


class MockCluster(object):

    max_schema_agreement_wait = Cluster.max_schema_agreement_wait
    load_balancing_policy = RoundRobinPolicy()
    reconnection_policy = ConstantReconnectionPolicy(2)
    down_host = None
    contact_points = []
    is_shutdown = False

    def __init__(self):
        self.metadata = MockMetadata()
        self.added_hosts = []
        self.removed_hosts = []
        self.scheduler = Mock(spec=_Scheduler)
        self.executor = Mock(spec=ThreadPoolExecutor)

    def add_host(self, address, datacenter, rack, signal=False):
        host = Host(address, SimpleConvictionPolicy, datacenter, rack)
        self.added_hosts.append(host)
        return host

    def remove_host(self, host):
        self.removed_hosts.append(host)

    def on_up(self, host):
        pass

    def on_down(self, host, is_host_addition):
        self.down_host = host


class MockConnection(object):

    is_defunct = False

    def __init__(self):
        self.host = "192.168.1.0"
        self.local_results = [
            ["schema_version", "cluster_name", "data_center", "rack", "partitioner", "tokens"],
            [["a", "foocluster", "dc1", "rack1", "Murmur3Partitioner", ["0", "100", "200"]]]
        ]

        self.peer_results = [
            ["rpc_address", "peer", "schema_version", "data_center", "rack", "tokens"],
            [["192.168.1.1", "10.0.0.1", "a", "dc1", "rack1", ["1", "101", "201"]],
             ["192.168.1.2", "10.0.0.2", "a", "dc1", "rack1", ["2", "102", "202"]]]
        ]
        local_response = ResultMessage(
            kind=RESULT_KIND_ROWS, results=self.local_results)
        peer_response = ResultMessage(
<<<<<<< HEAD
            kind=RESULT_KIND_ROWS, results=self.peer_results)
        return (peer_response, local_response)
=======
            kind=ResultMessage.KIND_ROWS, results=self.peer_results)

        self.wait_for_responses = Mock(return_value=(peer_response, local_response))
>>>>>>> 2aff6e03


class FakeTime(object):

    def __init__(self):
        self.clock = 0

    def time(self):
        return self.clock

    def sleep(self, amount):
        self.clock += amount


class ControlConnectionTest(unittest.TestCase):

    def setUp(self):
        self.cluster = MockCluster()
        self.connection = MockConnection()
        self.time = FakeTime()

        self.control_connection = ControlConnection(self.cluster, timeout=0.01)
        self.control_connection._connection = self.connection
        self.control_connection._time = self.time

    def _get_matching_schema_preloaded_results(self):
        local_results = [
            ["schema_version", "cluster_name", "data_center", "rack", "partitioner", "tokens"],
            [["a", "foocluster", "dc1", "rack1", "Murmur3Partitioner", ["0", "100", "200"]]]
        ]
        local_response = ResultMessage(kind=ResultMessage.KIND_ROWS, results=local_results)

        peer_results = [
            ["rpc_address", "peer", "schema_version", "data_center", "rack", "tokens"],
            [["192.168.1.1", "10.0.0.1", "a", "dc1", "rack1", ["1", "101", "201"]],
             ["192.168.1.2", "10.0.0.2", "a", "dc1", "rack1", ["2", "102", "202"]]]
        ]
        peer_response = ResultMessage(kind=ResultMessage.KIND_ROWS, results=peer_results)

        return (peer_response, local_response)

    def _get_nonmatching_schema_preloaded_results(self):
        local_results = [
            ["schema_version", "cluster_name", "data_center", "rack", "partitioner", "tokens"],
            [["a", "foocluster", "dc1", "rack1", "Murmur3Partitioner", ["0", "100", "200"]]]
        ]
        local_response = ResultMessage(kind=ResultMessage.KIND_ROWS, results=local_results)

        peer_results = [
            ["rpc_address", "peer", "schema_version", "data_center", "rack", "tokens"],
            [["192.168.1.1", "10.0.0.1", "a", "dc1", "rack1", ["1", "101", "201"]],
             ["192.168.1.2", "10.0.0.2", "b", "dc1", "rack1", ["2", "102", "202"]]]
        ]
        peer_response = ResultMessage(kind=ResultMessage.KIND_ROWS, results=peer_results)

        return (peer_response, local_response)

    def test_wait_for_schema_agreement(self):
        """
        Basic test with all schema versions agreeing
        """
        self.assertTrue(self.control_connection.wait_for_schema_agreement())
        # the control connection should not have slept at all
        self.assertEqual(self.time.clock, 0)

    def test_wait_for_schema_agreement_uses_preloaded_results_if_given(self):
        """
        wait_for_schema_agreement uses preloaded results if given for shared table queries
        """
        preloaded_results = self._get_matching_schema_preloaded_results()

        self.assertTrue(self.control_connection.wait_for_schema_agreement(preloaded_results=preloaded_results))
        # the control connection should not have slept at all
        self.assertEqual(self.time.clock, 0)
        # the connection should not have made any queries if given preloaded results
        self.assertEqual(self.connection.wait_for_responses.call_count, 0)

    def test_wait_for_schema_agreement_falls_back_to_querying_if_schemas_dont_match_preloaded_result(self):
        """
        wait_for_schema_agreement requery if schema does not match using preloaded results
        """
        preloaded_results = self._get_nonmatching_schema_preloaded_results()

        self.assertTrue(self.control_connection.wait_for_schema_agreement(preloaded_results=preloaded_results))
        # the control connection should not have slept at all
        self.assertEqual(self.time.clock, 0)
        self.assertEqual(self.connection.wait_for_responses.call_count, 1)

    def test_wait_for_schema_agreement_fails(self):
        """
        Make sure the control connection sleeps and retries
        """
        # change the schema version on one node
        self.connection.peer_results[1][1][2] = 'b'
        self.assertFalse(self.control_connection.wait_for_schema_agreement())
        # the control connection should have slept until it hit the limit
        self.assertGreaterEqual(self.time.clock, Cluster.max_schema_agreement_wait)

    def test_wait_for_schema_agreement_skipping(self):
        """
        If rpc_address or schema_version isn't set, the host should be skipped
        """
        # an entry with no schema_version
        self.connection.peer_results[1].append(
            ["192.168.1.3", "10.0.0.3", None, "dc1", "rack1", ["3", "103", "203"]]
        )
        # an entry with a different schema_version and no rpc_address
        self.connection.peer_results[1].append(
            [None, None, "b", "dc1", "rack1", ["4", "104", "204"]]
        )

        # change the schema version on one of the existing entries
        self.connection.peer_results[1][1][3] = 'c'
        self.cluster.metadata.get_host('192.168.1.1').is_up = False

        self.assertTrue(self.control_connection.wait_for_schema_agreement())
        self.assertEqual(self.time.clock, 0)

    def test_wait_for_schema_agreement_rpc_lookup(self):
        """
        If the rpc_address is 0.0.0.0, the "peer" column should be used instead.
        """
        self.connection.peer_results[1].append(
            ["0.0.0.0", PEER_IP, "b", "dc1", "rack1", ["3", "103", "203"]]
        )
        host = Host("0.0.0.0", SimpleConvictionPolicy)
        self.cluster.metadata.hosts[PEER_IP] = host
        host.is_up = False

        # even though the new host has a different schema version, it's
        # marked as down, so the control connection shouldn't care
        self.assertTrue(self.control_connection.wait_for_schema_agreement())
        self.assertEqual(self.time.clock, 0)

        # but once we mark it up, the control connection will care
        host.is_up = True
        self.assertFalse(self.control_connection.wait_for_schema_agreement())
        self.assertGreaterEqual(self.time.clock, Cluster.max_schema_agreement_wait)

    def test_refresh_nodes_and_tokens(self):
        self.control_connection.refresh_node_list_and_token_map()
        meta = self.cluster.metadata
        self.assertEqual(meta.partitioner, 'Murmur3Partitioner')
        self.assertEqual(meta.cluster_name, 'foocluster')

        # check token map
        self.assertEqual(sorted(meta.all_hosts()), sorted(meta.token_map.keys()))
        for token_list in meta.token_map.values():
            self.assertEqual(3, len(token_list))

        # check datacenter/rack
        for host in meta.all_hosts():
            self.assertEqual(host.datacenter, "dc1")
            self.assertEqual(host.rack, "rack1")

        self.assertEqual(self.connection.wait_for_responses.call_count, 1)

    def test_refresh_nodes_and_tokens_uses_preloaded_results_if_given(self):
        """
        refresh_nodes_and_tokens uses preloaded results if given for shared table queries
        """
        preloaded_results = self._get_matching_schema_preloaded_results()

        self.control_connection._refresh_node_list_and_token_map(self.connection, preloaded_results=preloaded_results)
        meta = self.cluster.metadata
        self.assertEqual(meta.partitioner, 'Murmur3Partitioner')
        self.assertEqual(meta.cluster_name, 'foocluster')

        # check token map
        self.assertEqual(sorted(meta.all_hosts()), sorted(meta.token_map.keys()))
        for token_list in meta.token_map.values():
            self.assertEqual(3, len(token_list))

        # check datacenter/rack
        for host in meta.all_hosts():
            self.assertEqual(host.datacenter, "dc1")
            self.assertEqual(host.rack, "rack1")

        # the connection should not have made any queries if given preloaded results
        self.assertEqual(self.connection.wait_for_responses.call_count, 0)

    def test_refresh_nodes_and_tokens_no_partitioner(self):
        """
        Test handling of an unknown partitioner.
        """
        # set the partitioner column to None
        self.connection.local_results[1][0][4] = None
        self.control_connection.refresh_node_list_and_token_map()
        meta = self.cluster.metadata
        self.assertEqual(meta.partitioner, None)
        self.assertEqual(meta.token_map, {})

    def test_refresh_nodes_and_tokens_add_host(self):
        self.connection.peer_results[1].append(
            ["192.168.1.3", "10.0.0.3", "a", "dc1", "rack1", ["3", "103", "203"]]
        )
        self.cluster.scheduler.schedule = lambda delay, f, *args, **kwargs: f(*args, **kwargs)
        self.control_connection.refresh_node_list_and_token_map()
        self.assertEqual(1, len(self.cluster.added_hosts))
        self.assertEqual(self.cluster.added_hosts[0].address, "192.168.1.3")
        self.assertEqual(self.cluster.added_hosts[0].datacenter, "dc1")
        self.assertEqual(self.cluster.added_hosts[0].rack, "rack1")

    def test_refresh_nodes_and_tokens_remove_host(self):
        del self.connection.peer_results[1][1]
        self.control_connection.refresh_node_list_and_token_map()
        self.assertEqual(1, len(self.cluster.removed_hosts))
        self.assertEqual(self.cluster.removed_hosts[0].address, "192.168.1.2")

    def test_refresh_nodes_and_tokens_timeout(self):

        def bad_wait_for_responses(*args, **kwargs):
            self.assertEqual(kwargs['timeout'], self.control_connection._timeout)
            raise OperationTimedOut()

        self.connection.wait_for_responses = bad_wait_for_responses
        self.control_connection.refresh_node_list_and_token_map()
        self.cluster.executor.submit.assert_called_with(self.control_connection._reconnect)

    def test_refresh_schema_timeout(self):

        def bad_wait_for_responses(*args, **kwargs):
            self.assertEqual(kwargs['timeout'], self.control_connection._timeout)
            raise OperationTimedOut()

        self.connection.wait_for_responses = bad_wait_for_responses
        self.control_connection.refresh_schema()
        self.cluster.executor.submit.assert_called_with(self.control_connection._reconnect)

    def test_handle_topology_change(self):
        event = {
            'change_type': 'NEW_NODE',
            'address': ('1.2.3.4', 9000)
        }
        self.control_connection._handle_topology_change(event)
        self.cluster.scheduler.schedule.assert_called_with(ANY, self.control_connection.refresh_node_list_and_token_map)

        event = {
            'change_type': 'REMOVED_NODE',
            'address': ('1.2.3.4', 9000)
        }
        self.control_connection._handle_topology_change(event)
        self.cluster.scheduler.schedule.assert_called_with(ANY, self.cluster.remove_host, None)

        event = {
            'change_type': 'MOVED_NODE',
            'address': ('1.2.3.4', 9000)
        }
        self.control_connection._handle_topology_change(event)
        self.cluster.scheduler.schedule.assert_called_with(ANY, self.control_connection.refresh_node_list_and_token_map)

    def test_handle_status_change(self):
        event = {
            'change_type': 'UP',
            'address': ('1.2.3.4', 9000)
        }
        self.control_connection._handle_status_change(event)
        self.cluster.scheduler.schedule.assert_called_with(ANY, self.control_connection.refresh_node_list_and_token_map)

        # do the same with a known Host
        event = {
            'change_type': 'UP',
            'address': ('192.168.1.0', 9000)
        }
        self.control_connection._handle_status_change(event)
        host = self.cluster.metadata.hosts['192.168.1.0']
        self.cluster.scheduler.schedule.assert_called_with(ANY, self.cluster.on_up, host)

        self.cluster.scheduler.schedule.reset_mock()
        event = {
            'change_type': 'DOWN',
            'address': ('1.2.3.4', 9000)
        }
        self.control_connection._handle_status_change(event)
        self.assertFalse(self.cluster.scheduler.schedule.called)

        # do the same with a known Host
        event = {
            'change_type': 'DOWN',
            'address': ('192.168.1.0', 9000)
        }
        self.control_connection._handle_status_change(event)
        host = self.cluster.metadata.hosts['192.168.1.0']
        self.assertIs(host, self.cluster.down_host)

    def test_handle_schema_change(self):

        for change_type in ('CREATED', 'DROPPED'):
            event = {
                'change_type': change_type,
                'keyspace': 'ks1',
                'table': 'table1'
            }
            self.control_connection._handle_schema_change(event)
            self.cluster.executor.submit.assert_called_with(self.control_connection.refresh_schema, 'ks1')

            event['table'] = None
            self.control_connection._handle_schema_change(event)
            self.cluster.executor.submit.assert_called_with(self.control_connection.refresh_schema, None)

        event = {
            'change_type': 'UPDATED',
            'keyspace': 'ks1',
            'table': 'table1'
        }
        self.control_connection._handle_schema_change(event)
        self.cluster.executor.submit.assert_called_with(self.control_connection.refresh_schema, 'ks1', 'table1')

        event['table'] = None
        self.control_connection._handle_schema_change(event)
        self.cluster.executor.submit.assert_called_with(self.control_connection.refresh_schema, 'ks1', None)<|MERGE_RESOLUTION|>--- conflicted
+++ resolved
@@ -107,14 +107,9 @@
         local_response = ResultMessage(
             kind=RESULT_KIND_ROWS, results=self.local_results)
         peer_response = ResultMessage(
-<<<<<<< HEAD
             kind=RESULT_KIND_ROWS, results=self.peer_results)
-        return (peer_response, local_response)
-=======
-            kind=ResultMessage.KIND_ROWS, results=self.peer_results)
 
         self.wait_for_responses = Mock(return_value=(peer_response, local_response))
->>>>>>> 2aff6e03
 
 
 class FakeTime(object):
@@ -145,14 +140,14 @@
             ["schema_version", "cluster_name", "data_center", "rack", "partitioner", "tokens"],
             [["a", "foocluster", "dc1", "rack1", "Murmur3Partitioner", ["0", "100", "200"]]]
         ]
-        local_response = ResultMessage(kind=ResultMessage.KIND_ROWS, results=local_results)
+        local_response = ResultMessage(kind=RESULT_KIND_ROWS, results=local_results)
 
         peer_results = [
             ["rpc_address", "peer", "schema_version", "data_center", "rack", "tokens"],
             [["192.168.1.1", "10.0.0.1", "a", "dc1", "rack1", ["1", "101", "201"]],
              ["192.168.1.2", "10.0.0.2", "a", "dc1", "rack1", ["2", "102", "202"]]]
         ]
-        peer_response = ResultMessage(kind=ResultMessage.KIND_ROWS, results=peer_results)
+        peer_response = ResultMessage(kind=RESULT_KIND_ROWS, results=peer_results)
 
         return (peer_response, local_response)
 
@@ -161,14 +156,14 @@
             ["schema_version", "cluster_name", "data_center", "rack", "partitioner", "tokens"],
             [["a", "foocluster", "dc1", "rack1", "Murmur3Partitioner", ["0", "100", "200"]]]
         ]
-        local_response = ResultMessage(kind=ResultMessage.KIND_ROWS, results=local_results)
+        local_response = ResultMessage(kind=RESULT_KIND_ROWS, results=local_results)
 
         peer_results = [
             ["rpc_address", "peer", "schema_version", "data_center", "rack", "tokens"],
             [["192.168.1.1", "10.0.0.1", "a", "dc1", "rack1", ["1", "101", "201"]],
              ["192.168.1.2", "10.0.0.2", "b", "dc1", "rack1", ["2", "102", "202"]]]
         ]
-        peer_response = ResultMessage(kind=ResultMessage.KIND_ROWS, results=peer_results)
+        peer_response = ResultMessage(kind=RESULT_KIND_ROWS, results=peer_results)
 
         return (peer_response, local_response)
 
